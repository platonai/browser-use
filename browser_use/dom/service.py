import gc
import json
import logging
from dataclasses import dataclass
from importlib import resources
from typing import TYPE_CHECKING, Optional

<<<<<<< HEAD
from rebrowser_playwright.async_api import Page
=======
if TYPE_CHECKING:
	from playwright.async_api import Page
>>>>>>> d58b1b98

from browser_use.dom.views import (
	DOMBaseNode,
	DOMElementNode,
	DOMState,
	DOMTextNode,
	SelectorMap,
)
from browser_use.utils import time_execution_async

logger = logging.getLogger(__name__)


@dataclass
class ViewportInfo:
	width: int
	height: int


class DomService:
	def __init__(self, page: 'Page'):
		self.page = page
		self.xpath_cache = {}

		self.js_code = resources.read_text('browser_use.dom', 'buildDomTree.js')

	# region - Clickable elements
	@time_execution_async('--get_clickable_elements')
	async def get_clickable_elements(
		self,
		highlight_elements: bool = True,
		focus_element: int = -1,
		viewport_expansion: int = 0,
	) -> DOMState:
		element_tree, selector_map = await self._build_dom_tree(highlight_elements, focus_element, viewport_expansion)
		return DOMState(element_tree=element_tree, selector_map=selector_map)

	@time_execution_async('--build_dom_tree')
	async def _build_dom_tree(
		self,
		highlight_elements: bool,
		focus_element: int,
		viewport_expansion: int,
	) -> tuple[DOMElementNode, SelectorMap]:
		if await self.page.evaluate('1+1') != 2:
			raise ValueError('The page cannot evaluate javascript code properly')

		# NOTE: We execute JS code in the browser to extract important DOM information.
		#       The returned hash map contains information about the DOM tree and the
		#       relationship between the DOM elements.
		debug_mode = logger.getEffectiveLevel() == logging.DEBUG
		args = {
			'doHighlightElements': highlight_elements,
			'focusHighlightIndex': focus_element,
			'viewportExpansion': viewport_expansion,
			'debugMode': debug_mode,
		}

		try:
			eval_page = await self.page.evaluate(self.js_code, args)
		except Exception as e:
			logger.error('Error evaluating JavaScript: %s', e)
			raise

		# Only log performance metrics in debug mode
		if debug_mode and 'perfMetrics' in eval_page:
			logger.debug('DOM Tree Building Performance Metrics:\n%s', json.dumps(eval_page['perfMetrics'], indent=2))

		return await self._construct_dom_tree(eval_page)

	@time_execution_async('--construct_dom_tree')
	async def _construct_dom_tree(
		self,
		eval_page: dict,
	) -> tuple[DOMElementNode, SelectorMap]:
		js_node_map = eval_page['map']
		js_root_id = eval_page['rootId']

		selector_map = {}
		node_map = {}

		for id, node_data in js_node_map.items():
			node, children_ids = self._parse_node(node_data)
			if node is None:
				continue

			node_map[id] = node

			if isinstance(node, DOMElementNode) and node.highlight_index is not None:
				selector_map[node.highlight_index] = node

			# NOTE: We know that we are building the tree bottom up
			#       and all children are already processed.
			if isinstance(node, DOMElementNode):
				for child_id in children_ids:
					if child_id not in node_map:
						continue

					child_node = node_map[child_id]

					child_node.parent = node
					node.children.append(child_node)

		html_to_dict = node_map[str(js_root_id)]

		del node_map
		del js_node_map
		del js_root_id

		gc.collect()

		if html_to_dict is None or not isinstance(html_to_dict, DOMElementNode):
			raise ValueError('Failed to parse HTML to dictionary')

		return html_to_dict, selector_map

	def _parse_node(
		self,
		node_data: dict,
	) -> tuple[Optional[DOMBaseNode], list[int]]:
		if not node_data:
			return None, []

		# Process text nodes immediately
		if node_data.get('type') == 'TEXT_NODE':
			text_node = DOMTextNode(
				text=node_data['text'],
				is_visible=node_data['isVisible'],
				parent=None,
			)
			return text_node, []

		# Process coordinates if they exist for element nodes

		viewport_info = None

		if 'viewport' in node_data:
			viewport_info = ViewportInfo(
				width=node_data['viewport']['width'],
				height=node_data['viewport']['height'],
			)

		element_node = DOMElementNode(
			tag_name=node_data['tagName'],
			xpath=node_data['xpath'],
			attributes=node_data.get('attributes', {}),
			children=[],
			is_visible=node_data.get('isVisible', False),
			is_interactive=node_data.get('isInteractive', False),
			is_top_element=node_data.get('isTopElement', False),
			is_in_viewport=node_data.get('isInViewport', False),
			highlight_index=node_data.get('highlightIndex'),
			shadow_root=node_data.get('shadowRoot', False),
			parent=None,
			viewport_info=viewport_info,
		)

		children_ids = node_data.get('children', [])

		return element_node, children_ids<|MERGE_RESOLUTION|>--- conflicted
+++ resolved
@@ -5,12 +5,8 @@
 from importlib import resources
 from typing import TYPE_CHECKING, Optional
 
-<<<<<<< HEAD
-from rebrowser_playwright.async_api import Page
-=======
 if TYPE_CHECKING:
-	from playwright.async_api import Page
->>>>>>> d58b1b98
+	from rebrowser_playwright.async_api import Page
 
 from browser_use.dom.views import (
 	DOMBaseNode,
