--- conflicted
+++ resolved
@@ -178,11 +178,8 @@
 		task_id: str | None = None,
 		cloud_sync: CloudSync | None = None,
 		calculate_cost: bool = False,
-<<<<<<< HEAD
 		**kwargs,
-=======
 		display_files_in_done_text: bool = True,
->>>>>>> 61659443
 	):
 		# Check for deprecated memory parameters
 		if kwargs.get('enable_memory', False) or kwargs.get('memory_config') is not None:
